<!DOCTYPE html>
<html lang="en">

<head>
    <meta charset="utf-8">
    <meta content="width=device-width,initial-scale=1" name="viewport">
    <title>Test Samples - RAMP2 Viewer</title>

    <style>
        body {
            display: flex;
            flex-direction: column;
        }

        #bookmarkURL {
            display: inline-block;
            width: 75.5%;
            padding: 0;
        }

        .btn {
            display: inline-block;
            width: 11%;
            float: right;
            margin-left: 1%;
            padding: 0;
        }

        .myMap {
            height: 100%;
        }

        #header {
            width: 100%;
            background: linear-gradient(#CFD8DC, #FFFFFF);
        }

        #hideShow {
            position: absolute;
            width: 10%;
            right: 45%;
            z-index: 100;
            top: 80px;
            padding: 0;
        }

        .fade {
            opacity: 0.5;
            transition: opacity .25s ease-in-out;
        }

        .fade:hover {
            opacity: 1;
        }

        .chevron::before {
            border-style: solid;
            border-width: 0.25em 0.25em 0 0;
            content: '';
            display: inline-block;
            height: 0.45em;
            position: relative;
            top: 0.45em;
            transform: rotate(-45deg);
            vertical-align: top;
            width: 0.45em;
        }

        .chevron.bottom:before {
            top: 0.15em;
            transform: rotate(135deg);
        }

        .row {
            margin: 10px;
        }

        .tool {
            width: 100%;
        }
    </style>

    <% for (var index in htmlWebpackPlugin.files.css) { %>
        <% if (webpackConfig.output.crossOriginLoading) { %>
            <link rel="stylesheet" href="<%= htmlWebpackPlugin.files.css[index] %>" integrity="<%= htmlWebpackPlugin.files.cssIntegrity[index] %>" crossorigin="<%= webpackConfig.output.crossOriginLoading %>"/>
        <% } else { %>
            <link rel="stylesheet" href="<%= htmlWebpackPlugin.files.css[index] %>" />
        <% } %>
    <% } %>
</head>

<!-- rv-service-endpoint="http://section917.cloudapp.net:8000/" rv-keys='["Airports"]' -->

<body>
    <section id="header">
        <div class="row">
            <select id="selectConfig" class="tool">
                <option value="config/config-sample-01.json">01. Layer with visibility sets</option>
                <option value="config/config-sample-02.json">02. Layer with controlled layers</option>
                <option value="config/config-sample-03.json">03. Layer with Direct linking of dynamic child</option>
                <option value="config/config-sample-04.json">04. Layer with one group linking to multiple layers in child entries</option>
                <option value="config/config-sample-05.json">05. Nested visibility sets</option>
                <option value="config/config-sample-06.json">06. Dynamic layer with children split across multiple top level groups</option>
                <option value="config/config-sample-07.json">07. Dynamic layer controls several of the children in the dynamic group</option>
                <option value="config/config-sample-08.json">08. Layer with single entry collapsed set </option>
                <option value="config/config-sample-09.json">09. Multiple layers with opacity, visibility both disabled and locked</option>
                <option value="config/config-sample-10.json">10. Multiple layers with opacity disabled and locked</option>
                <option value="config/config-sample-11.json">11. Dynamic layers with many different inital opacities</option>
                <option value="config/config-sample-12.json">12. Multiple layers with opacity locked</option>
                <option value="config/config-sample-13.json">13. Multiple layers with visibility disabled and locked</option>
                <option value="config/config-sample-14.json">14. Multiple layers with visibility disabled initially</option>
                <option value="config/config-sample-15.json">15. Multiple layers with visibility locked</option>
                <option value="config/config-sample-16.json">16. Tile layer which is only valid in one of the basemap projections</option>
                <option value="config/config-sample-17.json">17. Layer with only Information section</option>
                <option value="config/config-sample-18.json">18. Layer with symbology overridden by config file specified image file</option>
                <option value="config/config-sample-19.json">19. Customized Map info </option>
                <option value="config/config-sample-20.json">20. Layer with Bounding box disabled</option>
                <option value="config/config-sample-21.json">21. Layer with Query disabled</option>
                <option value="config/config-sample-22.json">22. Layer with Snapshot disabled</option>
                <option value="config/config-sample-23.json">23. Layer with Metadata disabled</option>
                <option value="config/config-sample-24.json">24. Layer with Boundary zoom disabled</option>
                <option value="config/config-sample-25.json">25. Layer with Reload disabled</option>
                <option value="config/config-sample-26.json">26. Layer with Remove disabled</option>
                <option value="config/config-sample-27.json">27. Layer with Settings disabled</option>
                <option value="config/config-sample-28.json">28. Layer without option to view its data table</option>
                <option value="config/config-sample-29.json">29. Layer with metadata included</option>
                <option value="config/config-sample-30.json">30. Viewer with Map re-order disabled for auto legends</option>
                <option value="config/config-sample-31.json">31. Layer with customized title of a data table</option>
                <option value="config/config-sample-32.json">32. Super group with tile layer, dynamic layer- Controls visibility/settings and disable visibility</option>
                <option value="config/config-sample-33.json">33. Zoom scale dependent layer as a part of visibility group and standalone</option>
                <option value="config/config-sample-34.json">34. Set table open by default</option>
                <option value="config/config-sample-35.json">35. Layer with layer import disabled</option>
                <option value="config/config-sample-36.json">36. Disabled global search for a table</option>
                <option value="config/config-sample-37.json">37. Set sorting field by default</option>
                <option value="config/config-sample-38.json">38. Set width for a column</option>
                <option value="config/config-sample-39.json">39. Order Fields</option>
                <option value="config/config-sample-40.json">40. Hide/Display field</option>
                <option value="config/config-sample-41.json">41. ABOUT MAP with custom content</option>
                <option value="config/config-sample-42.json">42. Sample with hidden layer</option>
                <option value="config/config-sample-43.json">43. Map with custom title</option>
                <option value="config/config-sample-44.json">44. Viewer with custom name and logo</option>
                <option value="config/config-sample-45.json">45. Viewer defaulting to Mercator, with no layers</option>
                <option value="config/config-sample-46.json">46. Layers with filter applied on load</option>
                <option value="config/config-sample-47.json">47. Dynamic opacity controls for "not-true-dynamic" dynamic layers</option>
                <option value="config/config-sample-48.json">48. failure testing</option>
                <option value="config/config-sample-49.json">49. failure testing with custom url</option>
                <option value="config/config-sample-50.json">50. Layer entry with description beneath layer title</option>
                <option value="config/config-sample-51.json">51. Physical layer order must match config layer order</option>
                <option value="config/config-sample-52.json">52. Disabled Overview Map</option>
                <option value="config/config-sample-53.json">53. Layer Refresh Interval</option>
                <option value="config/config-sample-54.json">54. True Dynamic Layers with different image format</option>
                <option value="config/config-sample-55.json">55. Custom made north arrow icon</option>
                <option value="config/config-sample-56.json">56. Initial basemap loaded is broken</option>
                <option value="config/config-sample-57.json">57. Layer Re-ordering enabled</option>
                <option value="config/config-sample-58.json">58. Layer with fields not searchable and default values for filters</option>
                <option value="config/config-sample-59.json">59. Custom attribution (text, image and link)</option>
                <option value="config/config-sample-60.json">60. Tile layer</option>
                <option value="config/config-sample-61.json">61. a) Side menu Area of interest plugin (Pictures Enabled)</option>
                <option value="config/config-sample-62.json">62. b) Side menu Area of interest plugin (No Pictures)</option>
                <option value="config/config-sample-63.json">63. Basemap with opacity set on layers</option>
                <option value="config/config-sample-64.json">64. Map with navigation restricted</option>
                <option value=""                            >65. Map with no config provided</option>
                <option value="config/config-sample-66.json">66. WFS layer defined in config</option>
                <option value="config/config-sample-67.json">67. Big images in layer info/symbology</option>
                <option value="config/config-sample-68.json">68. Details panel templating</option>
                <option value="config/config-sample-69.json">69. Custom ESRI API location</option>
                <option value="config/config-sample-70.json">70. Symbology stack expand by default</option>
                <option value="config/config-sample-71.json">71. CORS Everywhere</option>
                <option value="config/config-sample-72.json">72. Collapsed visibility set + hidden layer group</option>
                <option value="config/config-sample-73.json">73. Dynamic layers display field configuration</option>
                <option value="config/config-sample-74.json">74. Custom layer renderer on client</option>
                <option value="config/config-sample-75.json">75. All layer types</option>
                <option value="config/config-sample-76.json">76. WFS with system co-ords in attributes</option>
                <option value="config/config-sample-77.json">77. Legend with titles that are removed in export and custom legend width</option>
                <option value="config/config-sample-78.json">78. Tile layer with some tiles missing</option>
                <option value="config/config-sample-79.json">79. Use https for Get Coord Info plugin</option>
                <option value="config/config-sample-80.json">80. Failing about and help</option>
                <option value="config/config-sample-81.json">81. Mystery config 0</option>
                <option value="config/config-sample-82.json">82. Mystery config 1</option>
                <option value="config/config-sample-83.json">83. Mystery config 2</option>
                <option value="config/config-sample-84.json">84. Local Export + Tainted Images + cleanCanvas option</option>
<<<<<<< HEAD
                <option value="config/config-sample-86.json">86. API 2 blocks for a single layer</option>
=======
                <option value="config/config-sample-85.json">85. File based layers</option>
>>>>>>> 02f343c6
            </select>
        </div>

        <div class="row">
            <form class="tool">
                <input id="bookmarkURL" type="text" autocomplete="off">
                <button id="loadButton" class="btn" type="button">Load Bookmark</button>
                <button id="clearButton" class="btn" type="button">Clear</button>
            </form>
        </div>
    </section>

    <button id="hideShow" class="chevron top fade" type="button"></button>

    <div class="myMap" id="sample-map" is="rv-map" rz-gtm
        rv-config="config/config-sample-01.json"
        rv-langs='["en-CA", "fr-CA"]'
        rv-restore-bookmark="bookmark"
        rv-service-endpoint="http://section917.cloudapp.net:8000/">
         <noscript>
            <p>This interactive map requires JavaScript. To view this content please enable JavaScript in your browser or download a browser that supports it.<p>

            <p>Cette carte interactive nécessite JavaScript. Pour voir ce contenu, s'il vous plaît, activer JavaScript dans votre navigateur ou télécharger un navigateur qui le prend en charge.</p>
        </noscript>
    </div>

    <script src="https://cdn.polyfill.io/v2/polyfill.min.js?features=default,Object.entries,Object.values,Array.prototype.find,Array.prototype.findIndex,Array.prototype.values,Array.prototype.includes,HTMLCanvasElement.prototype.toBlob,String.prototype.repeat,String.prototype.codePointAt,String.fromCodePoint,NodeList.prototype.@@iterator,Promise,Promise.prototype.finally"></script>

    <% for (var index in htmlWebpackPlugin.files.js) { %>
        <% if (webpackConfig.output.crossOriginLoading) { %>
            <script src="<%= htmlWebpackPlugin.files.js[index] %>" integrity="<%= htmlWebpackPlugin.files.jsIntegrity[index] %>" crossorigin="<%= webpackConfig.output.crossOriginLoading %>"></script>
        <% } else { %>
            <script src="<%= htmlWebpackPlugin.files.js[index] %>"></script>
        <% } %>
    <% } %>

    <script>
        var SAMPLE_KEY = 'sample';
        var currentUrl = new URL(window.location.href);
        document.getElementById('selectConfig').addEventListener("change", changeConfig);
        document.getElementById('loadButton').addEventListener("click", loadBookmark);
        document.getElementById('clearButton').addEventListener("click", clearBookmark);
        document.getElementById('hideShow').addEventListener("click", hide);
        loadSample();

        // https://css-tricks.com/snippets/javascript/get-url-variables/
        function getQueryVariable(variable)
        {
            var query = window.location.search.substring(1);
            var vars = query.split("&");
            for (var i=0;i<vars.length;i++) {
                    var pair = vars[i].split("=");
                    if(pair[0] == variable){return pair[1];}
            }
            return(false);
        }

        // plugins
        const baseUrl = window.location.href.split('?')[0] + '?keys={RV_LAYER_LIST}';
        // RV.getMap('sample-map').registerPlugin(RV.Plugins.BackToCart, 'backToCart', baseUrl);
        // RV.getMap('sample-map').registerPlugin(RV.Plugins.CoordInfo, 'coordInfo');

        function bookmark(){
            return new Promise(function (resolve) {
                var thing = getQueryVariable("rv");
                console.log(thing);
                resolve(thing);
            });
        }

        function queryStringToJSON(q) {
            var pairs = q.search.slice(1).split('&');
            var result = {};
            pairs.forEach(function(pair) {
                pair = pair.split('=');
                result[pair[0]] = decodeURIComponent(pair[1] || '');
            });
            return JSON.parse(JSON.stringify(result));
        }
        // grab & process the url
        var queryStr = queryStringToJSON(document.location);
        var keys = queryStr.keys;
        if (keys) {
            // turn keys into an array, pass them to the map
            var keysArr = keys.split(',');
            RV.getMap('sample-map').restoreSession(keysArr);
        } else {
            const bookmark = queryStr.rv;
        }

        // load bookmark
        function loadBookmark() {
            var bookmarkURL = document.getElementById('bookmarkURL').value;
            RV.getMap('sample-map').useBookmark(bookmarkURL);
        }

        function clearBookmark() {
            document.getElementById('bookmarkURL').value = '';
            document.getElementById('bookmarkURL').selected = true;
            document.getElementById('bookmarkURL').focus();
        }

        function hide() {
            if (document.getElementById('header').style.display === 'none') {
                document.getElementById('header').style.display = 'block';
                document.getElementById('hideShow').classList.remove('bottom');
                document.getElementById('hideShow').classList.add('top');
                document.getElementById('hideShow').style.top = ('80px');
            } else {
                document.getElementById('header').style.display = 'none';
                document.getElementById('hideShow').classList.remove('top');
                document.getElementById('hideShow').classList.add('bottom');
                document.getElementById('hideShow').style.top = ('0px');
            }
        }

        // Find and load the sample specified in the key `sample`.  If `sample` is not provided, defaults to first sample.
        function loadSample() {
            var params = new URLSearchParams(currentUrl.search);
            var sampleIndex =  params.get(SAMPLE_KEY) - 1;
            var selectElem = document.getElementById('selectConfig');
            var sameplMapElem = document.getElementById('sample-map');
            if (params.has(SAMPLE_KEY) && sampleIndex >= 0 && selectElem.item(sampleIndex)) {
                var previousSample = sessionStorage.getItem('sample');
                if (previousSample !== undefined) { // first time loading
                    sameplMapElem.setAttribute('rv-config', previousSample);
                    selectElem.value = previousSample;
                    var newElem = selectElem.item(sampleIndex);
                    var newSample = newElem.value;
                    if (newElem && previousSample !== newSample) { // reload if not the same as the previous sample
                        var newSample = newElem.value;
                        sameplMapElem.setAttribute('rv-config', newSample);
                        sessionStorage.setItem('sample', newSample);
                        location.reload();
                    }
                } else { // the key `sample` is provided
                    var sampleIndex = 0;
                    params.set('sample', sampleIndex + 1);
                    sessionStorage.setItem('sample', newSample);
                    var newUrl = currentUrl.origin + currentUrl.pathname + '?' + params.toString();
                    window.location.href = newUrl;
                }
            }
        }

        // change and load the new config
        function changeConfig() {
            var currentSample = document.getElementById('selectConfig').value; // load existing config
            sessionStorage.setItem('sample', currentSample); // store new config
            var params = new URLSearchParams(currentUrl.search);
            params.set('sample', document.getElementById('selectConfig').selectedIndex + 1);
            var newUrl = currentUrl.origin + currentUrl.pathname + '?' + params.toString();
            window.location.href = newUrl;
        }
    </script>
</body>

</html><|MERGE_RESOLUTION|>--- conflicted
+++ resolved
@@ -179,11 +179,8 @@
                 <option value="config/config-sample-82.json">82. Mystery config 1</option>
                 <option value="config/config-sample-83.json">83. Mystery config 2</option>
                 <option value="config/config-sample-84.json">84. Local Export + Tainted Images + cleanCanvas option</option>
-<<<<<<< HEAD
+                <option value="config/config-sample-85.json">85. File based layers</option>
                 <option value="config/config-sample-86.json">86. API 2 blocks for a single layer</option>
-=======
-                <option value="config/config-sample-85.json">85. File based layers</option>
->>>>>>> 02f343c6
             </select>
         </div>
 
